--- conflicted
+++ resolved
@@ -96,7 +96,6 @@
         with:
           name: playwright-report
           path: playwright-report/
-<<<<<<< HEAD
           retention-days: 30
 
   nx-cloud:
@@ -127,7 +126,4 @@
         run: |
           npx nx affected -t lint --base=origin/main --head=HEAD
           npx nx affected -t test --base=origin/main --head=HEAD
-          npx nx affected -t build --base=origin/main --head=HEAD
-=======
-          retention-days: 30
->>>>>>> 876e421c
+          npx nx affected -t build --base=origin/main --head=HEAD